--- conflicted
+++ resolved
@@ -63,11 +63,7 @@
 		/>
 	{/if}
 
-<<<<<<< HEAD
-	<div class="aspect-video relative w-full overflow-hidden rounded-lg bg-primary-950/50">
-=======
-	<div class="aspect-video relative w-full overflow-hidden rounded-sm bg-primary-950/50">
->>>>>>> c7c3fd1d
+	<div class="aspect-video relative w-full overflow-hidden rounded-sm bg-primary-900/50">
 		{#if data.video}
 			{#if status === 'Processing'}
 				<div class="flex h-full items-center justify-center">
