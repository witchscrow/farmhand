set dotenv-load := true

start-api:
    cargo run -p api

start-web:
<<<<<<< HEAD
    yarn start

dev-web:
    yarn dev

init-db: create-db migrate

create-db:
    sqlx database create

drop-db:
    sqlx database drop

migrate:
    sqlx migrate run --source packages/db/migrations

revert:
    sqlx migrate run --source packages/db/migrations
=======
    yarn start-web

build-web:
    yarn build
>>>>>>> 053201d9
<|MERGE_RESOLUTION|>--- conflicted
+++ resolved
@@ -4,7 +4,6 @@
     cargo run -p api
 
 start-web:
-<<<<<<< HEAD
     yarn start
 
 dev-web:
@@ -23,9 +22,6 @@
 
 revert:
     sqlx migrate run --source packages/db/migrations
-=======
-    yarn start-web
 
 build-web:
-    yarn build
->>>>>>> 053201d9
+    yarn build