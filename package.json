--- conflicted
+++ resolved
@@ -9,10 +9,7 @@
   ],
   "scripts": {
     "start": "yarn workspace web start",
-<<<<<<< HEAD
-    "dev": "yarn workspace web dev"
-=======
+    "dev": "yarn workspace web dev",
     "build": "yarn workspace web build"
->>>>>>> 053201d9
   }
 }